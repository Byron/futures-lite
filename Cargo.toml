[package]
name = "futures-lite"
version = "0.1.10"
authors = [
  "Stjepan Glavina <stjepang@gmail.com>",
  "Contributors to futures-rs",
]
edition = "2018"
description = "A lightweight async prelude"
license = "Apache-2.0 OR MIT"
repository = "https://github.com/stjepang/futures-lite"
homepage = "https://github.com/stjepang/futures-lite"
documentation = "https://docs.rs/futures-lite"
keywords = ["asynchronous", "futures", "async"]
categories = ["asynchronous", "concurrency"]
readme = "README.md"

[features]
std = ["futures-io", "parking"]
default = ["std"]

[dependencies]
fastrand = "1.3.3"
futures-core = "0.3.5"
futures-io = { version = "0.3.5", optional = true }
memchr = "2.3.3"
<<<<<<< HEAD
parking = { version = "1.0.5", optional = true }
=======
parking = "2.0.0"
>>>>>>> 668fafe6
pin-project-lite = "0.1.7"
waker-fn = "1.0.0"<|MERGE_RESOLUTION|>--- conflicted
+++ resolved
@@ -24,10 +24,6 @@
 futures-core = "0.3.5"
 futures-io = { version = "0.3.5", optional = true }
 memchr = "2.3.3"
-<<<<<<< HEAD
-parking = { version = "1.0.5", optional = true }
-=======
-parking = "2.0.0"
->>>>>>> 668fafe6
+parking = { version = "2.0.0", optional = true }
 pin-project-lite = "0.1.7"
 waker-fn = "1.0.0"